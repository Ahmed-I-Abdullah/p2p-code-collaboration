--- conflicted
+++ resolved
@@ -34,9 +34,5 @@
 *~
 
 /p2p
-<<<<<<< HEAD
-repos
-=======
 .priv_key*
-repos*
->>>>>>> f37f28de
+repos*